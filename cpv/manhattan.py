--- conflicted
+++ resolved
@@ -16,7 +16,6 @@
 import numpy as np
 from cpv._common import bediter, get_col_num
 
-<<<<<<< HEAD
 def chr_cmp(a, b):
     a, b = a[0], b[0]
     a = a.lower().replace("_", ""); b = b.lower().replace("_", "")
@@ -32,16 +31,11 @@
         return cmp(achr, bchr)
 
 def manhattan(fname, col_num, image_path, no_log, colors, title, lines, ymax,
-        bonferonni=False, regions=None):
-
-=======
-def manhattan(fname, col_num, image_path, no_log, colors, title, lines, ymax,
              bonferonni=False, regions=None):
     """
     regions is keyed by chromosome with [(start, stop), ...] extents of
     the regions to highlight
     """
->>>>>>> 8231a79c
     xs, ys, cs = [], [], []
     region_xys = [] # highlight certain regions.
     colors = cycle(colors)
@@ -111,26 +105,15 @@
     print >>sys.stderr, "values less than Bonferonni-corrected p-value: %i " \
             % (ys > -np.log10(bonferonni_p)).sum()
 
-<<<<<<< HEAD
-    """
-    ax_qq = f.add_axes((0.74, 0.12, 0.22, 0.22), alpha=0.2)
-=======
     if False:
         ax_qq = f.add_axes((0.74, 0.12, 0.22, 0.22), alpha=0.2)
 
         pys = np.sort(10**-ys) # convert back to actual p-values
         qqplot(ys, ax_qq)
->>>>>>> 8231a79c
 
         ax_hist = f.add_axes((0.12, 0.12, 0.22, 0.22), frameon=True, alpha=0.6)
         hist(pys, ax_hist)
 
-<<<<<<< HEAD
-    ax_hist = f.add_axes((0.12, 0.12, 0.22, 0.22), frameon=True, alpha=0.6)
-    hist(pys, ax_hist)
-    """
-=======
->>>>>>> 8231a79c
     print >>sys.stderr, "saving to: %s" % image_path
     plt.savefig(image_path)
 
